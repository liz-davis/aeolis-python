--- conflicted
+++ resolved
@@ -176,12 +176,9 @@
     'wave_mask'                     : None,               # Filename of ASCII file with mask for wave height
     'tide_mask'                     : None,               # Filename of ASCII file with mask for tidal elevation
     'threshold_mask'                : None,               # Filename of ASCII file with mask for the shear velocity threshold
-<<<<<<< HEAD
     'gw_mask'                       : None,         #NEWCH      # Filename of ASCII file with mask for the groundwater level
     'nx'                            : 0,                  # [-] Number of grid cells in x-dimension
     'ny'                            : 0,                  # [-] Number of grid cells in y-dimension
-=======
->>>>>>> 6a55d375
     'dt'                            : 60.,                # [s] Time step size
     'dx'                            : 1.,
     'dy'                            : 1.,
