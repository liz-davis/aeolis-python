'''This file is part of AeoLiS.
   
AeoLiS is free software: you can redistribute it and/or modify
it under the terms of the GNU General Public License as published by
the Free Software Foundation, either version 3 of the License, or
(at your option) any later version.
   
AeoLiS is distributed in the hope that it will be useful,
but WITHOUT ANY WARRANTY; without even the implied warranty of
MERCHANTABILITY or FITNESS FOR A PARTICULAR PURPOSE.  See the
GNU General Public License for more details.
   
You should have received a copy of the GNU General Public License
along with AeoLiS.  If not, see <http://www.gnu.org/licenses/>.
   
AeoLiS  Copyright (C) 2015 Bas Hoonhout

bas.hoonhout@deltares.nl         b.m.hoonhout@tudelft.nl
Deltares                         Delft University of Technology
Unit of Hydraulic Engineering    Faculty of Civil Engineering and Geosciences
Boussinesqweg 1                  Stevinweg 1
2629 HVDelft                     2628CN Delft
The Netherlands                  The Netherlands

'''


from __future__ import absolute_import, division

import os
import imp
import sys
import time
import glob
import logging
import warnings
import operator
import numpy as np
import scipy.sparse
import pickle
import scipy.sparse.linalg
from datetime import timedelta
from bmi.api import IBmi

# package modules
import aeolis.inout
import aeolis.bed
import aeolis.wind
import aeolis.threshold
import aeolis.transport
import aeolis.hydro
import aeolis.netcdf
import aeolis.constants
import aeolis.gridparams

from aeolis.utils import *

class StreamFormatter(logging.Formatter):

    def format(self, record):
        if record.levelname == 'INFO':
            return record.getMessage()
        else:
            return '%s: %s' % (record.levelname, record.getMessage())


# initialize logger
logger = logging.getLogger(__name__)


__version__ = ''
__gitversion__ = ''
__root__ = os.path.dirname(__file__)

try:
    __version__ = open(os.path.join(__root__, 'VERSION')).read().strip()
    __gitversion__ = open(os.path.join(__root__, 'GITVERSION')).read().strip()
except:
    logger.warning('WARNING: Unknown model version.')
    

class ModelState(dict):
    '''Dictionary-like object to store model state

    Model state variables are mutable by default, but can be set
    immutable. In the latter case any actions that set the immutable
    model state variable are ignored.

    '''
    

    def __init__(self, *args, **kwargs):
        self.ismutable = set()
        super(ModelState, self).__init__(*args, **kwargs)

    
    def __setitem__(self, k, v):
        if k not in self.keys() or k in self.ismutable:
            super(ModelState, self).__setitem__(k, v)
            self.set_mutable(k)
            
            
    def set_mutable(self, k):
        self.ismutable.add(k)

            
    def set_immutable(self, k):
        if k in self.ismutable:
            self.ismutable.remove(k)


class AeoLiS(IBmi):
    '''AeoLiS model class

    AeoLiS is a process-based model for simulating supply-limited
    aeolian sediment transport. This model class is compatible with
    the Basic Model Interface (BMI) and provides basic model
    operations, like initialization, time stepping, finalization and
    data exchange. For higher level operations, like a progress
    indicator and netCDF4 output is refered to the AeoLiS model
    runner class, see :class:`~model.AeoLiSRunner`.

    Examples
    --------
    >>> with AeoLiS(configfile='aeolis.txt') as model:
    >>>     while model.get_current_time() <= model.get_end_time():
    >>>         model.update()

    >>> model = AeoLiS(configfile='aeolis.txt')
    >>> model.initialize()
    >>> zb = model.get_var('zb')
    >>> model.set_var('zb', zb + 1)
    >>> for i in range(10):
    >>>     model.update(60.) # step 60 seconds forward
    >>> model.finalize()

    '''

    def __init__(self, configfile):
        '''Initialize class

        Parameters
        ----------
        configfile : str
            Model configuration file. See :func:`~inout.read_configfile()`.

        '''
        
        self.t = 0.
        self.dt = 0.
        self.configfile = ''

        self.l = {} # previous spatial grids
        self.s = ModelState() # spatial grids
        self.p = {} # parameters
        self.c = {} # counters
    
        self.configfile = configfile


    def __enter__(self):
        self.initialize()
        return self


    def __exit__(self, *args):
        self.finalize()

    
    def initialize(self):
        '''Initialize model

        Read model configuration file and initialize parameters and
        spatial grids dictionary and load bathymetry and bed
        composition.

        '''

        # read configuration file
        self.p = aeolis.inout.read_configfile(self.configfile)
        aeolis.inout.check_configuration(self.p)
        
        # set nx, ny and nfractions
<<<<<<< HEAD
        if self.p['xgrid_file'].ndim==2:
            self.p['ny'], self.p['nx'] = self.p['xgrid_file'].shape
            self.p['nx'] -= 1 # change nx from number of points to number of cells
            self.p['ny'] -= 1 # change ny from number of points to number of cells
        else:
            self.p['nx'] = self.p['xgrid_file'].size
            self.p['nx'] -= 1 # change nx from number of points to number of cells
            self.p['ny'] = 0 # change ny from number of points to number of cells
=======
		if len(self.p['xgrid_file'].shape) == 2:
			self.p['ny'], self.p['nx'] = self.p['xgrid_file'].shape
		else:
			self.p['nx'] = self.p['xgrid_file'].shape
			self.p['ny'] = 1
        self.p['nx'] -= 1 # change nx from number of points to number of cells
        self.p['ny'] -= 1 # change ny from number of points to number of cells
>>>>>>> 25f55051
        self.p['nfractions'] = len(self.p['grain_dist'])

        # initialize time
        self.t = self.p['tstart']

        # get model dimensions
        nx = self.p['nx']
        ny = self.p['ny']
        nl = self.p['nlayers']
        nf = self.p['nfractions']

        # initialize spatial grids
        for var, dims in self.dimensions().items():
            self.s[var] = np.zeros(self._dims2shape(dims))
            self.l[var] = self.s[var].copy()

        # initialize bed composition
        self.s = aeolis.bed.initialize(self.s, self.p)

        # initialize wind model
        self.s = aeolis.wind.initialize(self.s, self.p)

        
    def update(self, dt=-1):
        '''Time stepping function

        Takes a single step in time. Interpolates wind and
        hydrodynamic time series to the current time, updates the soil
        moisture, mixes the bed due to wave action, computes wind
        velocity threshold and the equilibrium sediment transport
        concentration. Subsequently runs one of the available
        numerical schemes to compute the instantaneous sediment
        concentration and pickup for the next time step and updates
        the bed accordingly.

        For explicit schemes the time step is maximized by the
        Courant-Friedrichs-Lewy (CFL) condition. See
        :func:`~model.AeoLiS.set_timestep()`.

        Parameters
        ----------
        dt : float, optional
            Time step in seconds. The time step specified in the model
            configuration file is used in case dt is smaller than
            zero. For explicit numerical schemes the time step is
            maximized by the CFL confition.

        '''

        self.p['_time'] = self.t

        # store previous state
        self.l = self.s.copy()
        
        # interpolate wind time series
        self.s = aeolis.wind.interpolate(self.s, self.p, self.t)
        
        # determine optimal time step
        if not self.set_timestep(dt):
            return

        # interpolate hydrodynamic time series
        self.s = aeolis.hydro.interpolate(self.s, self.p, self.t)
        self.s = aeolis.hydro.update(self.s, self.p, self.dt)

        # mix top layer
        self.s = aeolis.bed.mixtoplayer(self.s, self.p)

        # compute threshold
        self.s = aeolis.threshold.compute(self.s, self.p)

        # compute equilibrium transport
        self.s = aeolis.transport.equilibrium(self.s, self.p)

        # compute instantaneous transport
        if self.p['scheme'] == 'euler_forward':
            self.s.update(self.euler_forward())
        elif self.p['scheme'] == 'euler_backward':
            self.s.update(self.euler_backward())
        elif self.p['scheme'] == 'crank_nicolson':
            self.s.update(self.crank_nicolson())
        else:
            logger.log_and_raise('Unknown scheme [%s]' % self.p['scheme'], exc=ValueError)

        # update bed
        self.s = aeolis.bed.update(self.s, self.p)
        
        # avalanching
        self.s = aeolis.bed.avalanche(self.s, self.p)

        # increment time
        self.t += self.dt * self.p['accfac']
        self._count('time')


    def finalize(self):
        '''Finalize model'''
        
        pass
    
        
    def get_current_time(self):
        '''
        Returns
        -------
        float
            Current simulation time

        '''
        
        return self.t
    
        
    def get_end_time(self):
        '''
        Returns
        -------
        float
            Final simulation time

        '''

        return self.p['tstop']
    
        
    def get_start_time(self):
        '''
        Returns
        -------
        float
            Initial simulation time

        '''

        return self.p['tstart']
    
        
    def get_var(self, var):
        '''Returns spatial grid or model configuration parameter

        If the given variable name matches with a spatial grid, the
        spatial grid is returned. If not, the given variable name is
        matched with a model configuration parameter. If a match is
        found, the parameter value is returned. Otherwise, nothing is
        returned.

        Parameters
        ----------
        var : str
            Name of spatial grid or model configuration parameter

        Returns
        -------
        np.ndarray or int, float, str or list
            Spatial grid or model configuration parameter

        Examples
        --------
        >>> # returns bathymetry grid
        ... model.get_var('zb')

        >>> # returns simulation duration
        ... model.get_var('tstop')

        See Also
        --------
        model.AeoLiS.set_var

        '''

        if var in self.s:
            if var in ['Ct', 'Cu']:
                return self.s[var] / self.p['accfac']
            else:
                return self.s[var]
        elif var in self.p:
            return self.p[var]
        else:
            return None
    
        
    def get_var_count(self):
        '''
        Returns
        -------
        int
            Number of spatial grids

        '''
        
        return len(self.s)
    
        
    def get_var_name(self, i):
        '''Returns name of spatial grid by index (in alphabetical order)

        Parameters
        ----------
        i : int
            Index of spatial grid

        Returns
        -------
        str or -1
            Name of spatial grid or -1 in case index exceeds the number of grids

        '''
        
        if len(self.s) > i:
            return sorted(self.s.keys())[i]
        else:
            return -1
    
        
    def get_var_rank(self, var):
        '''Returns rank of spatial grid

        Parameters
        ----------
        var : str
            Name of spatial grid

        Returns
        -------
        int
            Rank of spatial grid or -1 if not found

        '''
        
        if var in self.s:
            return len(self.s[var].shape)
        else:
            return -1
    
        
    def get_var_shape(self, var):
        '''Returns shape of spatial grid

        Parameters
        ----------
        var : str
            Name of spatial grid

        Returns
        -------
        tuple or int
            Dimensions of spatial grid or -1 if not found

        '''
        
        if var in self.s:
            return self.s[var].shape
        else:
            return -1
    
        
    def get_var_type(self, var):
        '''Returns variable type of spatial grid

        Parameters
        ----------
        var : str
            Name of spatial grid

        Returns
        -------
        str or int
            Variable type of spatial grid or -1 if not found

        '''

        if var in self.s:
            return 'double'
        else:
            return -1
    
        
    def inq_compound(self):
        logger.log_and_raise('Method not yet implemented [inq_compound]', exc=NotImplementedError)
    
        
    def inq_compound_field(self):
        logger.log_and_raise('Method not yet implemented [inq_compound_field]', exc=NotImplementedError)
    
        
    def set_var(self, var, val):
        '''Sets spatial grid or model configuration parameter

        If the given variable name matches with a spatial grid, the
        spatial grid is set. If not, the given variable name is
        matched with a model configuration parameter. If a match is
        found, the parameter value is set. Otherwise, nothing is set.

        Parameters
        ----------
        var : str
            Name of spatial grid or model configuration parameter
        val : np.ndarray or int, float, str or list
            Spatial grid or model configuration parameter

        Examples
        --------
        >>> # set bathymetry grid
        ... model.set_var('zb', np.array([[0.,0., ... ,0.]]))

        >>> # set simulation duration
        ... model.set_var('tstop', 3600.)

        See Also
        --------
        model.AeoLiS.get_var

        '''
        
        if var in self.s:
            self.s[var] = val
        elif var in self.p:
            self.p[var] = val
    
        
    def set_var_index(self, i, val):
        '''Set spatial grid by index (in alphabetical order)

        Parameters
        ----------
        i : int
            Index of spatial grid
        val : np.ndarray
            Spatial grid

        '''
        
        var = self.get_var_name(i)
        self.set_var(var, val)
    
        
    def set_var_slice(self):
        logger.log_and_raise('Method not yet implemented [set_var_slice]', exc=NotImplementedError)


    def set_timestep(self, dt=-1.):
        '''Determine optimal time step

        If no time step is given the optimal time step is
        determined. For explicit numerical schemes the time step is
        based in the Courant-Frierichs-Lewy (CFL) condition. For
        implicit numerical schemes the time step specified in the
        model configuration file is used. Alternatively, a preferred
        time step is given that is maximized by the CFL condition in
        case of an explicit numerical scheme.

        Returns True except when:

        1. No time step could be determined, for example when there is
        no wind and the numerical scheme is explicit. In this case the
        time step is set arbitrarily to one second.

        2. Or when the time step is smaller than -1. In this case the
        time is updated with the absolute value of the time step, but
        no model execution is performed. This funcionality can be used
        to skip fast-forward in time.

        Parameters
        ----------
        df : float, optional
            Preferred time step

        Returns
        -------
        bool
            False if determination of time step was unsuccessful, True otherwise

        '''

        if dt > 0.:
            self.dt = dt
        elif dt < -1:
            self.dt = dt
            self.t += np.abs(dt)
            return False
        else:
            self.dt = self.p['dt']

        if self.p['scheme'] == 'euler_forward':
            if self.p['CFL'] > 0.:
                dtref = np.max(np.abs(self.s['uws']) / self.s['ds']) + \
                        np.max(np.abs(self.s['uwn']) / self.s['dn'])
                if dtref > 0.:
                    self.dt = np.minimum(self.dt, self.p['CFL'] / dtref)
                else:
                    self.dt = np.minimum(self.dt, 1.)
                    return False

        return True

                
    def euler_forward(self):
        '''Convenience function for explicit solver based on Euler forward scheme

        See Also
        --------
        model.AeoLiS.solve

        '''
        
        return self.solve(alpha=0., beta=1.)


    def euler_backward(self):
        '''Convenience function for implicit solver based on Euler backward scheme

        See Also
        --------
        model.AeoLiS.solve

        '''
        
        return self.solve(alpha=1., beta=1.)

    
    def crank_nicolson(self):
        '''Convenience function for implicit solver based on Crank-Nicolson scheme

        See Also
        --------
        model.AeoLiS.solve

        '''

        return self.solve(alpha=.5, beta=1.)

    
    def solve(self, alpha=.5, beta=1.):
        '''Implements the explicit Euler forward, implicit Euler backward and semi-implicit Crank-Nicolson numerical schemes

        Determines weights of sediment fractions, sediment pickup and
        instantaneous sediment concentration. Returns a partial
        spatial grid dictionary that can be used to update the global
        spatial grid dictionary.

        Parameters
        ----------
        alpha : float, optional
            Implicitness coefficient (0.0 for Euler forward, 1.0 for Euler backward or 0.5 for Crank-Nicolson, default=0.5)
        beta : float, optional
            Centralization coefficient (1.0 for upwind or 0.5 for centralized, default=1.0)

        Returns
        -------
        dict
            Partial spatial grid dictionary

        Examples
        --------
        >>> model.s.update(model.solve(alpha=1., beta=1.) # euler backward

        >>> model.s.update(model.solve(alpha=.5, beta=1.) # crank-nicolson

        See Also
        --------
        model.AeoLiS.euler_forward
        model.AeoLiS.euler_backward
        model.AeoLiS.crank_nicolson
        transport.compute_weights
        transport.renormalize_weights

        '''

        l = self.l
        s = self.s
        p = self.p

        Ct = s['Ct'].copy()
        pickup = s['pickup'].copy()

        # compute transport weights for all sediment fractions
        w_init, w_air, w_bed = aeolis.transport.compute_weights(s, p)

        if self.t == 0.:
            # use initial guess for first time step
            w = p['grain_dist'].reshape((1,1,-1))
            w = w.repeat(p['ny']+1, axis=0)
            w = w.repeat(p['nx']+1, axis=1)
        else:
            w = w_init.copy()

        # set model state properties that are added to warnings and errors
        logprops = dict(minwind=s['uw'].min(),
                        maxdrop=(l['uw']-s['uw']).max(),
                        time=self.t,
                        dt=self.dt)

        # define matrix coefficients to solve linear system of equations
        Cs = self.dt * s['dn'] * s['dsdni'] * s['uws']
        Cn = self.dt * s['ds'] * s['dsdni'] * s['uwn']
        Ti = self.dt / p['T']

        beta = abs(beta)
        if beta >= 1.:
            # define upwind direction
            ixs = np.asarray(s['uws'] >= 0., dtype=np.float)
            ixn = np.asarray(s['uwn'] >= 0., dtype=np.float)
            sgs = 2. * ixs - 1.
            sgn = 2. * ixn - 1.
        else:
            # or centralizing weights
            ixs = beta + np.zeros(s['uw'])
            ixn = beta + np.zeros(s['uw'])
            sgs = np.zeros(s['uw'])
            sgn = np.zeros(s['uw'])

        # initialize matrix diagonals
        A0 = np.zeros(s['uw'].shape)
        Apx = np.zeros(s['uw'].shape)
        Ap1 = np.zeros(s['uw'].shape)
        Ap2 = np.zeros(s['uw'].shape)
        Amx = np.zeros(s['uw'].shape)
        Am1 = np.zeros(s['uw'].shape)
        Am2 = np.zeros(s['uw'].shape)

        # populate matrix diagonals
        A0 = 1. + (sgs * Cs + sgn * Cn + Ti) * alpha
        Apx = Cn * alpha * (1. - ixn)
        Ap1 = Cs * alpha * (1. - ixs)
        Amx = -Cn * alpha * ixn
        Am1 = -Cs * alpha * ixs

        # add boundaries
        A0[:,0] = 1.
        Apx[:,0] = 0.
        Amx[:,0] = 0.
        Am2[:,0] = 0.
        Am1[:,0] = 0.

        A0[:,-1] = 1.
        Apx[:,-1] = 0.
        Ap1[:,-1] = 0.
        Amx[:,-1] = 0.
        
        if p['boundary_offshore'] == 'noflux':
            Ap2[:,0] = 0.
            Ap1[:,0] = 0.
        elif p['boundary_offshore'] == 'constant':
            Ap2[:,0] = 0.
            Ap1[:,0] = 0.
        elif p['boundary_offshore'] == 'uniform':
            Ap2[:,0] = 0.
            Ap1[:,0] = -1.
        elif p['boundary_offshore'] == 'gradient':
            Ap2[:,0] = s['ds'][:,1] / s['ds'][:,2]
            Ap1[:,0] = -1. - s['ds'][:,1] / s['ds'][:,2]
        elif p['boundary_offshore'] == 'circular':
            logger.log_and_raise('Cross-shore cricular boundary condition not yet implemented', exc=NotImplementedError)
        else:
            logger.log_and_raise('Unknown offshore boundary condition [%s]' % self.p['boundary_offshore'], exc=ValueError)
            
        if p['boundary_onshore'] == 'noflux':
            Am2[:,-1] = 0.
            Am1[:,-1] = 0.
        elif p['boundary_offshore'] == 'constant':
            Ap2[:,0] = 0.
            Ap1[:,0] = 0.
        elif p['boundary_onshore'] == 'uniform':
            Am2[:,-1] = 0.
            Am1[:,-1] = -1.
        elif p['boundary_onshore'] == 'gradient':
            Am2[:,-1] = s['ds'][:,-1] / s['ds'][:,-2]
            Am1[:,-1] = -1. - s['ds'][:,-1] / s['ds'][:,-2]
        elif p['boundary_offshore'] == 'circular':
            logger.log_and_raise('Cross-shore cricular boundary condition not yet implemented', exc=NotImplementedError)
        else:
            logger.log_and_raise('Unknown onshore boundary condition [%s]' % self.p['boundary_onshore'], exc=ValueError)

        if p['boundary_lateral'] == 'noflux':
            logger.log_and_raise('Lateral no-flux boundary condition not yet implemented', exc=NotImplementedError)
        if p['boundary_lateral'] == 'constant':
            logger.log_and_raise('Lateral constant boundary condition not yet implemented', exc=NotImplementedError)
        if p['boundary_lateral'] == 'uniform':
            logger.log_and_raise('Lateral uniform boundary condition not yet implemented', exc=NotImplementedError)
        elif p['boundary_lateral'] == 'gradient':
            logger.log_and_raise('Lateral gradient boundary condition not yet implemented', exc=NotImplementedError)
        elif p['boundary_lateral'] == 'circular':
            pass
        else:
            logger.log_and_raise('Unknown lateral boundary condition [%s]' % self.p['boundary_lateral'], exc=ValueError)

        # construct sparse matrix
        if p['ny'] > 0:
            i = p['nx']+1
            A = scipy.sparse.diags((Apx.flatten()[:i],
                                    Amx.flatten()[i:],
                                    Am2.flatten()[2:],
                                    Am1.flatten()[1:],
                                    A0.flatten(),
                                    Ap1.flatten()[:-1],
                                    Ap2.flatten()[:-2],
                                    Apx.flatten()[i:],
                                    Amx.flatten()[:i]),
                                   (-i*p['ny'],-i,-2,-1,0,1,2,i,i*p['ny']), format='csr')
        else:
            A = scipy.sparse.diags((Am2.flatten()[2:],
                                    Am1.flatten()[1:],
                                    A0.flatten(),
                                    Ap1.flatten()[:-1],
                                    Ap2.flatten()[:-2]),
                                   (-2,-1,0,1,2), format='csr')

        # solve transport for each fraction separately using latest
        # available weights
        nf = p['nfractions']
        for i in range(nf):

            # renormalize weights for all fractions equal or larger
            # than the current one such that the sum of all weights is
            # unity
            w = aeolis.transport.renormalize_weights(w, i)

            # iteratively find a solution of the linear system that
            # does not violate the availability of sediment in the bed
            for n in range(p['max_iter']):
                self._count('matrixsolve')

                # compute saturation levels
                ix = s['Cu'] > 0.
                S_i = np.zeros(s['Cu'].shape)
                S_i[ix] = s['Ct'][ix] / s['Cu'][ix]
                s['S'] = S_i.sum(axis=-1)

                # create the right hand side of the linear system
                y_i = np.zeros(s['uw'].shape)
                y_im = np.zeros(s['uw'].shape)  # implicit terms
                y_ex = np.zeros(s['uw'].shape)  # explicit terms
                y_im[:,1:-1] = (
                    (w[:,1:-1,i] * s['Cuf'][:,1:-1,i] * Ti) * (1. - s['S'][:,1:-1]) +
                    (w[:,1:-1,i] * s['Cu'][:,1:-1,i] * Ti) * s['S'][:,1:-1]
                )
                y_ex[:,1:-1] = (
                    (l['w'][:,1:-1,i] * l['Cuf'][:,1:-1,i] * Ti) * (1. - s['S'][:,1:-1]) \
                    + (l['w'][:,1:-1,i] * l['Cu'][:,1:-1,i] * Ti) * s['S'][:,1:-1] \
                    - (
                        sgs[:,1:-1] * Cs[:,1:-1] + \
                        sgn[:,1:-1] * Cn[:,1:-1] + Ti
                    ) * l['Ct'][:,1:-1,i] \
                    + ixs[:,1:-1] * Cs[:,1:-1] * l['Ct'][:,:-2,i] \
                    - (1. - ixs[:,1:-1]) * Cs[:,1:-1] * l['Ct'][:,2:,i] \
                    + ixn[:,1:-1] * Cn[:,1:-1] * np.roll(l['Ct'][:,1:-1,i], 1, axis=0) \
                    - (1. - ixn[:,1:-1]) * Cn[:,1:-1] * np.roll(l['Ct'][:,1:-1,i], -1, axis=0) \
                )
                y_i[:,1:-1] = l['Ct'][:,1:-1,i] + alpha * y_im[:,1:-1] - (1. - alpha) * y_ex[:,1:-1]

                # add boundaries
                if p['boundary_offshore'] == 'constant':
                    y_i[:,0] = p['boundary_offshore_flux'] / s['uw'][:,0]
                if p['boundary_onshore'] == 'constant':
                    y_i[:,-1] = p['boundary_onshore_flux'] / s['uw'][:,-1]

                # solve system with current weights
                Ct_i = scipy.sparse.linalg.spsolve(A, y_i.flatten())
                Ct_i = prevent_tiny_negatives(Ct_i, p['max_error'])
                
                # check for negative values
                if Ct_i.min() < 0.:
                    ix = Ct_i < 0.
                    
                    logger.warning(format_log('Removing negative concentrations',
                                              nrcells=np.sum(ix),
                                              fraction=i,
                                              iteration=n,
                                              minvalue=Ct_i.min(),
                                              coords=np.argwhere(ix.reshape(y_i.shape)),
                                              **logprops))

                    Ct_i[~ix] *= 1. + Ct_i[ix].sum() / Ct_i[~ix].sum()
                    Ct_i[ix] = 0.
                
                # determine pickup and deficit for current fraction
                Cu_i = s['Cu'][:,:,i].flatten()
                mass_i = s['mass'][:,:,0,i].flatten()
                w_i = w[:,:,i].flatten()
                pickup_i = (w_i * Cu_i - Ct_i) / p['T'] * self.dt
                deficit_i = pickup_i - mass_i
                ix = (deficit_i > p['max_error']) \
                     & (w_i * Cu_i > 0.)
                     
                # quit the iteration if there is no deficit, otherwise
                # back-compute the maximum weight allowed to get zero
                # deficit for the current fraction and progress to
                # the next iteration step
                if not np.any(ix):
                    logger.debug(format_log('Iteration converged',
                                            steps=n,
                                            fraction=i,
                                            **logprops))
                    pickup_i = np.minimum(pickup_i, mass_i)
                    break
                else:
                    w_i[ix] = (mass_i[ix] * p['T'] / self.dt \
                               + Ct_i[ix]) / Cu_i[ix]
                    w[:,:,i] = w_i.reshape(y_i.shape)

            # throw warning if the maximum number of iterations was
            # reached
            if np.any(ix):
                logger.warning(format_log('Iteration not converged',
                                          nrcells=np.sum(ix),
                                          fraction=i,
                                          **logprops))
            
            # check for unexpected negative values
            if Ct_i.min() < 0:
                logger.warning(format_log('Negative concentrations',
                                          nrcells=np.sum(Ct_i<0.),
                                          fraction=i,
                                          minvalue=Ct_i.min(),
                                          **logprops))
            if w_i.min() < 0:
                logger.warning(format_log('Negative weights',
                                          nrcells=np.sum(w_i<0),
                                          fraction=i,
                                          minvalue=w_i.min(),
                                          **logprops))

            Ct[:,:,i] = Ct_i.reshape(y_i.shape)
            pickup[:,:,i] = pickup_i.reshape(y_i.shape)

        # check if there are any cells where the sum of all weights is
        # smaller than unity. these cells are supply-limited for all
        # fractions. Log these events.
        ix = 1. - np.sum(w, axis=2) > p['max_error']
        if np.any(ix):
            self._count('supplylim')
            logger.warning(format_log('Ran out of sediment',
                                      nrcells=np.sum(ix),
                                      minweight=np.sum(w, axis=-1).min(),
                                      **logprops))

        qs = Ct * s['uws'].reshape(Ct[:,:,:1].shape).repeat(p['nfractions'], axis=-1)
        qn = Ct * s['uwn'].reshape(Ct[:,:,:1].shape).repeat(p['nfractions'], axis=-1)
                    
        return dict(Ct=Ct,
                    qs=qs,
                    qn=qn,
                    pickup=pickup,
                    w=w,
                    w_init=w_init,
                    w_air=w_air,
                    w_bed=w_bed)


    def get_count(self, name):
        '''Get counter value

        Parameters
        ----------
        name : str
            Name of counter

        '''

        if name in self.c:
            return self.c[name]
        else:
            return 0

        
    def _count(self, name, n=1):
        '''Increase counter

        Parameters
        ----------
        name : str
            Name of counter
        n : int, optional
            Increment of counter (default: 1)

        '''
        
        if name not in self.c:
            self.c[name] = 0
        self.c[name] += n


    def _dims2shape(self, dims):
        '''Converts named dimensions to numbered shape

        Supports only dimension names that can be found in the model
        parameters dictionary. The dimensions ``nx`` and ``ny`` are
        increased by one, so they match the size of the spatial grids
        rather than the number of spatial cells in the model.

        Parameters
        ----------
        dims : iterable
            Iterable with strings specifying dimension names

        Returns
        -------
        tuple
            Shape of spatial grid

        '''
        
        shape = []
        for dim in dims:
            shape.append(self.p[dim])
            if dim in ['nx', 'ny']:
                shape[-1] += 1
        return tuple(shape)
    

    @staticmethod
    def dimensions(var=None):
        '''Static method that returns named dimensions of all spatial grids

        Parameters
        ----------
        var : str, optional
            Name of spatial grid

        Returns
        -------
        tuple or dict
            Tuple with named dimensions of requested spatial grid or
            dictionary with all named dimensions of all spatial
            grids. Returns nothing if requested spatial grid is not
            defined.

        '''
        
        dims = {s:d
                for d, states in aeolis.constants.MODEL_STATE.items()
                for s in states}

        if var is not None:
            if var in dims:
                return dims[var]
            else:
                return None
        else:
            return dims
        

class AeoLiSRunner(AeoLiS):
    '''AeoLiS model runner class

    This runner class is a convenience class for the BMI-compatible
    AeoLiS model class (:class:`~model.AeoLiS()`). It implements a
    time loop, a progress indicator and netCDF4 output. It also
    provides the definition of a callback function that can be used to
    interact with the AeoLiS model during runtime.

    The command-line function ``aeolis`` is available that uses this
    class to start an AeoLiS model run.

    Examples
    --------
    >>> # run with default settings
    ... AeoLiSRunner().run()

    >>> AeoLiSRunner(configfile='aeolis.txt').run()

    >>> model = AeoLiSRunner(configfile='aeolis.txt')
    >>> model.run(callback=lambda model: model.set_var('zb', zb))

    >>> model.run(callback='bar.py:add_bar')

    See Also
    --------
    console.aeolis

    '''
    

    def __init__(self, configfile='aeolis.txt'):
        '''Initialize class

        Reads model configuration file without parsing all referenced
        files for the progress indicator and netCDF output. If no
        configuration file is given, the default settings are used.
        
        Parameters
        ----------
        configfile : str, optional
            Model configuration file. See :func:`~inout.read_configfile()`.

        '''

        super(AeoLiSRunner, self).__init__(configfile=configfile)

        self.t0 = None
        self.tout = 0.
        self.tlog = 0.
        self.plog = -1.
        self.trestart = 0.
        
        self.n = 0 # time step counter
        self.o = {} # output stats

        self.changed = False
        self.cwd = None

        self.set_configfile(configfile)
        if os.path.exists(self.configfile):
            self.p = aeolis.inout.read_configfile(self.configfile, parse_files=False)
            self.changed = False
        elif self.configfile.upper() == 'DEFAULT':
            self.changed = True
            self.configfile = os.path.abspath('aeolis.txt')
            self.p = aeolis.constants.DEFAULT_CONFIG

            # add default profile and time series
            self.p.update(dict(nx         = 99,
                               ny         = 0,
                               xgrid_file = np.arange(0.,100.,1.),
                               bed_file   = np.linspace(-5.,5.,100.),
                               wind_file  = np.asarray([[0.,10.,0.],
                                                        [3601.,10.,0.]])))
        else:
            logger.log_and_raise('Configuration file not found [%s]' % self.configfile, exc=IOError)


    def run(self, callback=None, restartfile=None):
        '''Start model time loop

        Changes current working directory to the model directory,
        prints model configuration parameters and progress indicator
        to the screen, writes netCDF4 output and calls a callback
        function upon request.

        Parameters
        ----------
        callback : str or function
            The callback function is called at the start of every
            single time step and takes the AeoLiS model object as
            input. The callback function can be used to interact with
            the model during simulation (e.g. update the bed with new
            measurements). See for syntax
            :func:`~model.AeoLiSRunner.parse_callback()`.
        restartfile : str
            Path to previously written restartfile. The model state is
            loaded from this file after initialization of the model.

        See Also
        --------
        model.AeoLiSRunner.parse_callback

        '''

        # http://www.patorjk.com/software/taag/
        # font: Colossal
        
        if (logger.hasHandlers()):
            logger.handlers.clear()
        logger.setLevel(logging.DEBUG)

        # initialize file logger
        filehandler = logging.FileHandler('%s.log' % os.path.splitext(self.configfile)[0], mode='w')
        filehandler.setLevel(logging.INFO)
        filehandler.setFormatter(logging.Formatter('%(asctime)-15s %(name)-8s %(levelname)-8s %(message)s'))
        logger.addHandler(filehandler)
        
        # initialize console logger
        streamhandler = logging.StreamHandler()
        streamhandler.setLevel(20)
        streamhandler.setFormatter(StreamFormatter())
        logger.addHandler(streamhandler)
        

        logger.info('**********************************************************')
        logger.info('                                                          ')
        logger.info('         d8888                   888      d8b  .d8888b.   ')
        logger.info('        d88888                   888      Y8P d88P  Y88b  ')
        logger.info('       d88P888                   888          Y88b.       ')
        logger.info('      d88P 888  .d88b.   .d88b.  888      888  "Y888b.    ')
        logger.info('     d88P  888 d8P  Y8b d88""88b 888      888     "Y88b.  ')
        logger.info('    d88P   888 88888888 888  888 888      888       "888  ')
        logger.info('   d8888888888 Y8b.     Y88..88P 888      888 Y88b  d88P  ')
        logger.info('  d88P     888  "Y8888   "Y88P"  88888888 888  "Y8888P"   ')
        logger.info('                                                          ')
        logger.info('  Version:  %-45s' % __version__)
        logger.info('  Git hash: %-45s' % __gitversion__)
        logger.info('                                                          ')

        # set working directory
        fpath, fname = os.path.split(self.configfile)
        if fpath != os.getcwd():
            self.cwd = os.getcwd()
            os.chdir(fpath)
            logger.info('Changed working directory to: %s\n', fpath)

        # print settings
        self.print_params()

        # write settings
        self.write_params()

        # parse callback
        if callback is not None:
            callback = self.parse_callback(callback)
        else:
            callback = self.parse_callback(self.p['callback'])
        if callback is not None:
            logger.info('Applying callback function: %s()\n', callback.__name__)

        # initialize model
        self.initialize()
        self.load_hotstartfiles()

        # load restartfile
        if self.load_restartfile(restartfile):
            logger.info('Loaded model state from restart file: %s\n', restartfile)

        # start model loop
        self.t0 = time.time()
        self.output_write()
        while self.t <= self.p['tstop']:
            if callback is not None:
                callback(self)
            self.update()
            self.output_write()
            self.print_progress()

        # finalize model
        self.finalize()

        self.print_stats()

        if self.cwd is not None:
            os.chdir(self.cwd)
        
        logging.shutdown()


    def set_configfile(self, configfile):
        '''Set model configuration file name'''

        self.changed = False
        if os.path.exists(configfile):
            self.configfile = os.path.abspath(configfile)
        else:
            self.configfile = configfile

        
    def set_params(self, **kwargs):
        '''Set model configuration parameters'''

        if len(kwargs) > 0:
            self.changed = True
            self.p.update(kwargs)


    def get_statistic(self, var, stat='avg'):
        '''Return statistic of spatial grid

        Parameters
        ----------
        var : str
            Name of spatial grid
        stat : str
            Name of statistic (avg, sum, var, min or max)

        Returns
        -------
        numpy.ndarray
            Statistic of spatial grid

        '''

        if stat in ['min', 'max', 'sum']:
            return self.o[var][stat]
        elif stat == 'avg':
            if self.n > 0:
                return self.o[var]['sum'] / self.n
            else:
                return np.zeros(self.o[var]['sum'].shape)
        elif stat == 'var':
            if self.n > 1:
                return (self.o[var]['var'] - self.o[var]['sum']**2 / self.n) \
                    / (self.n - 1)
            else:
                return np.zeros(self.o[var]['var'].shape)
        else:
            return None

        
    def get_var(self, var, clear=True):
        '''Returns spatial grid, statistic or model configuration parameter

        Overloads the :func:`~model.AeoLiS.get_var()` function and
        extends it with the functionality to return statistics on
        spatial grids by adding a postfix to the variable name
        (e.g. Ct_avg). Supported statistics are avg, sum, var, min and
        max.

        Parameters
        ----------
        var : str
            Name of spatial grid or model configuration
            parameter. Spatial grid name can be extended with a
            postfix to request a statistic (_avg, _sum, _var, _min or
            _max).
        clear : bool
            Clear output statistics afterwards.

        Returns
        -------
        np.ndarray or int, float, str or list
            Spatial grid, statistic or model configuration parameter

        Examples
        --------
        >>> # returns average sediment concentration
        ... model.get_var('Ct_avg')

        >>> # returns variance in wave height
        ... model.get_var('Hs_var')

        See Also
        --------
        model.AeoLiS.get_var

        '''

        self.clear = clear

        if '_' in var:
            var, stat = var.split('_')
            if var in self.o:
                return self.get_statistic(var, stat)
        
        # TODO: delete in future releases
        if '.' in var:
            warnings.warn('The use of "%s" is deprecated, use '
                             '"%s" instead.' % (var, var.replace('.','_')), DeprecationWarning)
            var, stat = var.split('.')
            if var in self.o:
                return self.get_statistic(var, stat)

        return super(AeoLiSRunner, self).get_var(var)
	

    def initialize(self):
        '''Initialize model

        Overloads the :func:`~model.AeoLiS.initialize()` function, but
        also initializes output statistics.

        '''
        
        super(AeoLiSRunner, self).initialize()
        self.output_init()
        

    def update(self, dt=-1):
        '''Time stepping function

        Overloads the :func:`~model.AeoLiS.update()` function,
        but also updates output statistics and clears output
        statistics upon request.

        Parameters
        ----------
        dt : float, optional
            Time step in seconds.

        '''

        if self.clear or self.dt < -1:
            self.output_clear()
            self.clear = False
            
        super(AeoLiSRunner, self).update(dt=dt)
        self.output_update()
        
                    
    def write_params(self):
        '''Write updated model configuration to configuration file

        Creates a backup in case the model configration file already
        exists.

        See Also
        --------
        inout.backup

        '''

        if self.changed:
            aeolis.inout.backup(self.configfile)
            aeolis.inout.write_configfile(self.configfile, self.p)
            self.changed = False
                            
        
    def output_init(self):

        '''Initialize netCDF4 output file and output statistics dictionary'''

        self.p['output_vars'] = makeiterable(self.p['output_vars'])
        self.p['output_types'] = makeiterable(self.p['output_types'])

        # determine unique combinations of variables and types
        self.p['_output_vars'] = {}
        for var in self.p['output_vars']:
            if '_' in var:
                var0, ext = var.split('_')
            # TODO: delete in future release
            elif '.' in var:
                warnings.warn('The use of "%s" is deprecated, use '
                                 '"%s" instead.' % (var, var.replace('.','_')), DeprecationWarning)
                var0, ext = var.split('.')
            else:
                var0, ext = var, None
            if var0 not in self.p['_output_vars']:
                self.p['_output_vars'][var0] = []
            if ext not in self.p['_output_vars'][var0]:
                self.p['_output_vars'][var0].append(ext)
            for ext in self.p['output_types']:
                if ext not in self.p['_output_vars'][var0]:
                    self.p['_output_vars'][var0].append(ext)

        aeolis.netcdf.initialize(self.p['output_file'],
                                 self.p['_output_vars'],
                                 self.s,
                                 self.p,
                                 self.dimensions())

        self.output_clear()


    def output_clear(self):
        '''Clears output statistics dictionary

        Creates a matrix for minimum, maximum, variance and summed
        values for each output variable and sets the time step counter
        to zero.

        '''

        for k in self.p['_output_vars'].keys():
            s = self.get_var_shape(k)
            self.o[k] = dict(min=np.zeros(s) + np.inf,
                             max=np.zeros(s) - np.inf,
                             var=np.zeros(s),
                             sum=np.zeros(s))

        self.n = 0


    def output_update(self):
        '''Updates output statistics dictionary

        Updates matrices with minimum, maximum, variance and summed
        values for each output variable with current spatial grid
        values and increases time step counter with one.

        '''

        for k, exts in self.p['_output_vars'].items():
            v = self.get_var(k, clear=False).copy()
            if 'min' in exts:
                self.o[k]['min'] = np.minimum(self.o[k]['min'], v)
            if 'max' in exts:
                self.o[k]['max'] = np.maximum(self.o[k]['max'], v)
            if 'sum' in exts or 'avg' in exts or 'var' in exts:
                self.o[k]['sum'] = self.o[k]['sum'] + v
            if 'var' in exts:
                self.o[k]['var'] = self.o[k]['var'] + v**2
            
        self.n += 1


    def output_write(self):
        '''Appends output to netCDF4 output file

        If the time since the last output is equal or larger than the
        set output interval, append current output to the netCDF4
        output file. Computes the average and variance values based on
        available output statistics and clear output statistics
        dictionary.

        '''
        
        if self.t - self.tout >= self.p['output_times'] or self.t == 0.:
            
            variables = {}
            variables['time'] = self.t
            for k, exts in self.p['_output_vars'].items():
                for ext in exts:
                    if ext is None:
                        variables[k] = self.get_var(k, clear=False).copy()
                    else:
                        variables['%s_%s' % (k, ext)] = self.get_statistic(k, ext)

            aeolis.netcdf.append(self.p['output_file'], variables)

            self.output_clear()
            self.tout = self.t
            
        if self.p['restart'] and self.t - self.trestart >= self.p['restart']:
            self.dump_restartfile()
            self.trestart = self.t


    def load_hotstartfiles(self):
        '''Load model state from hotstart files

        Hotstart files are plain text representations of model state
        variables that can be used to hotstart the (partial) model
        state. Hotstart files should have the name of the model state
        variable it contains and have the extension
        `.hotstart`. Hotstart files differ from restart files in that
        restart files contain entire model states and are pickled
        Python objects.

        See Also
        --------
        model.AeoLiSRunner.load_restartfile

        '''

        for fname in glob.glob('*.hotstart'):
            var = os.path.splitext(fname)[0]
            if var in self.s.keys():
                shp = self.s[var].shape
                self.s[var] = np.loadtxt(fname).reshape(shp)
                self.s.set_immutable(var)
                logger.info('Loaded "%s" from hotstart file.' % var)
            else:
                logger.warning('Unrecognized hotstart file [%s]' % fname)
                
        
    def load_restartfile(self, restartfile):
        '''Load model state from restart file

        Parameters
        ----------
        restartfile : str
            Path to previously written restartfile.

        '''
        
        if restartfile:
            if os.path.exists(restartfile):
                with open(restartfile, 'r') as fp:
                    state = pickle.load(fp)
                
                    self.t = state['t']
                    self.p = state['p']
                    self.s = state['s']
                    self.l = state['l']
                    self.c = state['c']

                    self.trestart = self.t

                    return True
            else:
                logger.log_and_raise('Restart file not found [%s]' % restartfile, exc=IOError)
            
        return False
        
                
    def dump_restartfile(self):
        '''Dump model state to restart file'''

        restartfile = '%s.r%010d' % (os.path.splitext(self.p['output_file'])[0], int(self.t))
        with open(restartfile, 'w') as fp:
            pickle.dump({'t':self.t,
                         'p':self.p,
                         's':self.s,
                         'l':self.l,
                         'c':self.c}, fp)

        logger.info('Written restart file [%s]' % restartfile)


    def parse_callback(self, callback):
        '''Parses callback definition and returns function

        The callback function can be specified in two formats:

        - As a native Python function
        - As a string refering to a Python script and function,
          separated by a colon (e.g. ``example/callback.py:function``)

        Parameters
        ----------
        callback : str or function
            Callback definition

        Returns
        -------
        function
            Python callback function

        '''

        if isinstance(callback, str):
            if ':' in callback:
                fname, func = callback.split(':')
                if os.path.exists(fname):
                    mod = imp.load_source('callback', fname)
                    if hasattr(mod, func):
                        return getattr(mod, func)
        elif hasattr(callback, '__call__'):
            return callback
        elif callback is None:
            return callback

        logger.warning('Invalid callback definition [%s]', callback)
        return None

                        
    def print_progress(self, fraction=.01, min_interval=1., max_interval=60.):
        '''Print progress to screen

        Parameters
        ----------
        fraction : float, optional
            Fraction of simulation at which to print progress (default: 1%)
        min_interval : float, optional
            Minimum time in seconds between subsequent progress prints (default: 1s)
        max_interval : float, optional
            Maximum time in seconds between subsequent progress prints (default: 60s)

        '''
        
        p = self.t / self.p['tstop']
        pr = np.ceil(p/fraction)*fraction
        t = time.time()
        interval = t - self.tlog
        
        if self.get_count('time') == 1:
            logger.info('        Time elapsed / Total time / Time remaining')

        if (np.mod(p, fraction) < .01 and self.plog != pr) or interval > max_interval:
            t1 = timedelta(0, round(t-self.t0))
            t2 = timedelta(0, round((t-self.t0)/p))
            t3 = timedelta(0, round((t-self.t0)*(1.-p)/p))
            logger.info('%05.1f%%  %12s / %10s / %14s' % (p * 100., t1, t2, t3))
            self.tlog = time.time()
            self.plog = pr
            
        
    def print_params(self):
        '''Print model configuration parameters to screen'''
        
        maxl = np.max([len(par) for par in self.p.keys()])
        fmt1 = '  %%-%ds = %%s' % maxl
        fmt2 = '  %%-%ds   %%s' % maxl

        logger.info('**********************************************************')
        logger.info('PARAMETER SETTINGS                                        ')
        logger.info('**********************************************************')

        for par, val in sorted(self.p.items()):
            if isiterable(val):
                if par.endswith('_file'):
                    logger.info(fmt1 % (par, '%s.txt' % par.replace('_file', '')))
                elif len(val) > 0:
                    logger.info(fmt1 % (par, aeolis.inout.print_value(val[0])))
                    for v in val[1:]:
                        logger.info(fmt2 % ('', aeolis.inout.print_value(v)))
                else:
                    logger.info(fmt1 % (par, ''))
            else:
                logger.info(fmt1 % (par, aeolis.inout.print_value(val)))

        logger.info('**********************************************************')
        logger.info('')


    def print_stats(self):
        '''Print model run statistics to screen'''

        n_time = self.get_count('time')
        n_matrixsolve = self.get_count('matrixsolve')
        n_supplylim = self.get_count('supplylim')

        logger.info('')
        logger.info('**********************************************************')

        fmt = '%-20s : %s'
        logger.info(fmt % ('# time steps', aeolis.inout.print_value(n_time)))
        logger.info(fmt % ('# matrix solves', aeolis.inout.print_value(n_matrixsolve)))
        logger.info(fmt % ('# supply lim', aeolis.inout.print_value(n_supplylim)))
        logger.info(fmt % ('avg. solves per step',
                           aeolis.inout.print_value(float(n_matrixsolve) / n_time)))
        logger.info(fmt % ('avg. time step',
                           aeolis.inout.print_value(float(self.p['tstop']) / n_time)))

        logger.info('**********************************************************')
        logger.info('')


class WindGenerator():
    '''Wind velocity time series generator

    Generates a random wind velocity time series with given mean and
    maximum wind speed, duration and time resolution. The wind
    velocity time series is generated using a Markov Chain Monte Carlo
    (MCMC) approach based on a Weibull distribution. The wind time
    series can be written to an AeoLiS-compatible wind input file
    assuming a constant wind direction of zero degrees.

    The command-line function ``aeolis-wind`` is available that uses
    this class to generate AeoLiS wind input files.

    Examples
    --------
    >>> wind = WindGenerator(mean_speed=10.).generate(duration=24*3600.)
    >>> wind.write_time_series('wind.txt')
    >>> wind.plot()
    >>> wind.hist()

    See Also
    --------
    console.wind

    '''
    
    # source:
    # http://www.lutralutra.co.uk/2012/07/02/simulating-a-wind-speed-time-series-in-python/


    def __init__(self,
                 mean_speed=9.0,
                 max_speed=30.0,
                 dt=60.,
                 n_states=30,
                 shape=2.,
                 scale=2.):
        
        self.mean_speed=mean_speed
        self.max_speed=max_speed
        self.n_states=n_states

        self.t=0.
        self.dt=dt
        
        # setup matrix
        n_rows = n_columns = n_states                             
        self.bin_size = float(max_speed)/n_states
        
        # weibull parameters
        weib_shape=shape
        weib_scale=scale*float(mean_speed)/np.sqrt(np.pi);
        
        # wind speed bins
        self.bins = np.arange(self.bin_size/2.0,
                              float(max_speed) + self.bin_size/2.0,
                              self.bin_size)
        
        # distribution of probabilities, normalised
        fdpWind = self.weibullpdf(self.bins, weib_scale, weib_shape)
        fdpWind = fdpWind / sum(fdpWind)
        
        # decreasing function
        G = np.empty((n_rows, n_columns,))
        for x in range(n_rows):
            for y in range(n_columns):
                G[x][y] = 2.0**float(-abs(x-y))
            
        # initial value of the P matrix
        P0 = np.diag(fdpWind)
        
        # initital value of the p vector
        p0 = fdpWind
        
        P, p = P0, p0
        rmse = np.inf
        while rmse > 1e-10:
            pp = p
            r = self.matmult4(P,self.matmult4(G,p))
            r = r/sum(r)
            p = p+0.5*(p0-r)
            P = np.diag(p)
            
            rmse = np.sqrt(np.mean((p - pp)**2))
            
        N=np.diag([1.0/i for i in self.matmult4(G,p)])
        MTM=self.matmult4(N,self.matmult4(G,P))
        self.MTMcum = np.cumsum(MTM,1)
        
        
    def __getitem__(self, s):
        return np.asarray(self.wind_speeds[s])
        
        
    def generate(self, duration=3600.):
        
        # initialise series
        self.state = 0
        self.states = []
        self.wind_speeds = []
        self.randoms1 = []
        self.randoms2 = []

        self.update()
        self.t = 0.
        
        while self.t < duration:
            self.update()

        return self


    def update(self):
        r1 = np.random.uniform(0,1)
        r2 = np.random.uniform(0,1)
        
        self.randoms1.append(r1)
        self.randoms2.append(r2)
        
        self.state = next(j for j,v in enumerate(self.MTMcum[self.state]) if v > r1)
        self.states.append(self.state)

        u = np.maximum(0., self.bins[self.state] - 0.5 + r2 * self.bin_size)
        self.wind_speeds.append(u)
        
        self.t += self.dt
        
        
    def get_time_series(self):
        u = np.asarray(self.wind_speeds)
        t = np.arange(len(u)) * self.dt
        
        return t, u


    def write_time_series(self, fname):
        t, u = self.get_time_series()
        M = np.concatenate((np.asmatrix(t),
                            np.asmatrix(u),
                            np.zeros((1, len(t)))), axis=0).T

        np.savetxt(fname, M)

    
    def plot(self):
        t, u = self.get_time_series()
        
        fig, axs = plt.subplots(figsize=(10,4))
        axs.plot(t, u

    , '-k')
        axs.set_ylabel('wind speed [m/s]')
        axs.set_xlabel('time [s]')
        axs.set_xlim((0, np.max(t)))
        axs.grid()

        return fig, axs
    
    
    def hist(self):
        fig, axs = plt.subplots(figsize=(10,4))
        axs.hist(self.wind_speeds, bins=self.bins, normed=True, color='k')
        axs.set_xlabel('wind speed [m/s]')
        axs.set_ylabel('occurence [-]')
        axs.grid()

        return fig, axs    


    @staticmethod
    def weibullpdf(data, scale, shape):
        return [(shape/scale)
                * ((x/scale)**(shape-1))
                * np.exp(-1*(x/scale)**shape)
                for x in data]


    @staticmethod
    def matmult4(m, v):
        return [reduce(operator.add, map(operator.mul,r,v)) for r in m]<|MERGE_RESOLUTION|>--- conflicted
+++ resolved
@@ -181,24 +181,16 @@
         aeolis.inout.check_configuration(self.p)
         
         # set nx, ny and nfractions
-<<<<<<< HEAD
-        if self.p['xgrid_file'].ndim==2:
+
+        if self.p['xgrid_file'].ndim == 2:
             self.p['ny'], self.p['nx'] = self.p['xgrid_file'].shape
             self.p['nx'] -= 1 # change nx from number of points to number of cells
             self.p['ny'] -= 1 # change ny from number of points to number of cells
         else:
             self.p['nx'] = self.p['xgrid_file'].size
             self.p['nx'] -= 1 # change nx from number of points to number of cells
-            self.p['ny'] = 0 # change ny from number of points to number of cells
-=======
-		if len(self.p['xgrid_file'].shape) == 2:
-			self.p['ny'], self.p['nx'] = self.p['xgrid_file'].shape
-		else:
-			self.p['nx'] = self.p['xgrid_file'].shape
-			self.p['ny'] = 1
-        self.p['nx'] -= 1 # change nx from number of points to number of cells
-        self.p['ny'] -= 1 # change ny from number of points to number of cells
->>>>>>> 25f55051
+            self.p['ny'] = 0
+
         self.p['nfractions'] = len(self.p['grain_dist'])
 
         # initialize time
