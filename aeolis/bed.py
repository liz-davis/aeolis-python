import logging
import numpy as np

# package modules
from utils import *


# initialize logger
logger = logging.getLogger(__name__)


def initialize(s, p):
    '''Initialize bathymetry and bed composition

    Initialized bathymetry, computes cell sizes and orientation, bed
    layer thickness and bed composition.

    Parameters
    ----------
    s : dict
        Spatial grids
    p : dict
        Model configuration parameters

    Returns
    -------
    dict
        Spatial grids

    '''
    
    # get model dimensions
    ny = p['ny']
    nl = p['nlayers']
    nf = p['nfractions']

    # initialize x-dimension
    s['x'][:,:] = p['xgrid_file']
    s['ds'][:,1:] = np.diff(s['x'], axis=1)
    s['ds'][:,0] = s['ds'][:,1]

    # initialize y-dimension
    if ny == 0:
        s['y'][:,:] = 0.
        s['dn'][:,:] = 1.
        s['alfa'][:,:] = 0.
    else:
        s['y'][:,:] = p['ygrid_file']
        s['dn'][1:,:] = np.diff(s['y'], axis=0)
        s['dn'][0,:] = s['dn'][1,:]

        s['alfa'][1:-1,:] = np.arctan2(s['x'][2:,:] - s['x'][:-2,:],
                                       s['y'][2:,:] - s['y'][:-2,:])
        s['alfa'][0,:] = s['alfa'][1,:]
        s['alfa'][-1,:] = s['alfa'][-2,:]

    # compute cell areas
    s['dsdn'][:,:] = s['ds'] * s['dn']
    s['dsdni'][:,:] = 1. / s['dsdn']

    # initialize bathymetry
    s['zb'][:,:] = p['bed_file']

    # initialize bed layers
    s['thlyr'][:,:,:] = p['layer_thickness']

    # initialize bed composition
    if p['bedcomp_file'] is None:
        gs = makeiterable(p['grain_dist'])
        gs = gs / np.sum(gs)
        for i in range(nl):
            for j in range(nf):
                s['mass'][:,:,i,j] = p['rhop'] * p['porosity'] \
                                     * s['thlyr'][:,:,i] * gs[j]
    else:
        s['mass'][:,:,:,:] = p['bedcomp_file'].reshape(s['mass'].shape)                

    return s


def update(s, p):
    '''Update bathymetry and bed composition

    Update bed composition by moving sediment fractions between bed
    layers. The total mass in a single bed layer does not change as
    sediment removed from a layer is repleted with sediment from
    underlying layers. Similarly, excess sediment added in a layer is
    moved to underlying layers in order to keep the layer mass
    constant. The lowest bed layer exchanges sediment with an infinite
    sediment source that follows the original grain size distribution
    as defined in the model configuration file by ``grain_size`` and
    ``grain_dist``. The bathymetry is updated following the
    cummulative erosion/deposition over the fractions if ``bedupdate``
    is ``True``.

    Parameters
    ----------
    s : dict
        Spatial grids
    p : dict
        Model configuration parameters

    Returns
    -------
    dict
        Spatial grids

    '''

    nx = p['nx']
    ny = p['ny']
    nl = p['nlayers']
    nf = p['nfractions']

<<<<<<< HEAD
    # get total erosion/deposition
    pickup = s['pickup'].reshape((-1,nf))

    # get sediment distribution in each cell
    m = s['mass'].reshape((-1,nl,nf))
    d = normalize(m, axis=2)
    
    # erosion
    ero = np.maximum(0., pickup)
    ero = np.sum(ero, axis=1, keepdims=True).repeat(nf, axis=1)

    # deposition
    dep = np.minimum(0., pickup)
    dep = np.sum(dep, axis=1, keepdims=True).repeat(nf, axis=1)

    # get erosion and deposition cells
    ix_ero = ero[:,0] > 0.
    ix_dep = dep[:,0] < 0.

    # move mass upward through layers
    m[ix_ero,0,:] -= pickup[ix_ero,:]
    for i in range(1,nl):
        m[ix_ero,i-1,:] += ero[ix_ero,:] * d[ix_ero,i,:]
        m[ix_ero,i,  :] -= ero[ix_ero,:] * d[ix_ero,i,:]
    m[ix_ero,-1,:] += ero[ix_ero,:] * makeiterable(p['grain_dist'])[np.newaxis,:].repeat(np.sum(ix_ero), axis=0)

    # move mass downward through layers
    for i in range(1,nl):
        m[ix_dep,i-1,:] += dep[ix_dep,:] * d[ix_dep,i-1,:]
        m[ix_dep,i,  :] -= dep[ix_dep,:] * d[ix_dep,i-1,:]
    m[ix_dep,0,:] -= pickup[ix_dep,:]
    m[ix_dep,-1,:] += dep[ix_dep,:] * d[ix_dep,-1,:]

    # update mass
=======
    # determine net erosion
    pickup = s['pickup'].reshape((-1,nf))

    # determine total mass that should be exchanged between layers
    dm = -np.sum(pickup, axis=-1, keepdims=True).repeat(nf, axis=-1)
    
    # get erosion and deposition cells
    ix_ero = dm[:,0] < 0.
    ix_dep = dm[:,0] > 0.
    
    # reshape mass matrix
    m = s['mass'].reshape((-1,nl,nf))

    # negative mass may occur in case of deposition due to numerics,
    # which should be prevented
    m, dm, pickup = prevent_negative_mass(m, dm, pickup)
    
    # determine weighing factors
    d = normalize(m, axis=2)
    
    # move mass among layers
    m[:,0,:] -= pickup
    for i in range(1,nl):
        m[ix_ero,i-1,:] -= dm[ix_ero,:] * d[ix_ero,i,:]
        m[ix_ero,i,  :] += dm[ix_ero,:] * d[ix_ero,i,:]
        m[ix_dep,i-1,:] -= dm[ix_dep,:] * d[ix_dep,i-1,:]
        m[ix_dep,i,  :] += dm[ix_dep,:] * d[ix_dep,i-1,:]
    m[ix_dep,-1,:] -= dm[ix_dep,:] * d[ix_dep,-1,:]
    m[ix_ero,-1,:] -= dm[ix_ero,:] * normalize(p['grain_dist'])[np.newaxis,:].repeat(np.sum(ix_ero), axis=0)

    # remove tiny negatives
    m = prevent_tiny_negatives(m, p['max_error'])

    # warn if not all negatives are gone
    if m.min() < 0:
        logger.warn(format_log('Negative mass',
                               nrcells=np.sum(np.any(m<0., axis=-1)),
                               minvalue=m.min(),
                               minwind=s['uw'].min(),
                               maxdrop=(l['uw']-s['uw']).max(),
                               time=p['_time']))
        
    # reshape mass matrix
>>>>>>> 83d03386
    s['mass'] = m.reshape((ny+1,nx+1,nl,nf))

    # update bathy
    if p['bedupdate']:
<<<<<<< HEAD
        s['zb'] -= ero[:,0].reshape((ny+1,nx+1)) / (p['rhop'] * p['porosity'])
        s['zb'] += dep[:,0].reshape((ny+1,nx+1)) / (p['rhop'] * p['porosity'])
=======
        s['zb'] += dm[:,0].reshape((ny+1,nx+1)) / (p['rhop'] * p['porosity'])
>>>>>>> 83d03386

    return s


def prevent_negative_mass(m, dm, pickup):
    '''Handle situations in which negative mass may occur due to numerics

    Negative mass may occur by moving sediment to lower layers down to
    accomodate deposition of sediments. In particular two cases are
    important:

    #. A net deposition cell has some erosional fractions.

       In this case the top layer mass is reduced according to the
       existing sediment distribution in the layer to accomodate
       deposition of fresh sediment. If the erosional fraction is
       subtracted afterwards, negative values may occur. Therefore the
       erosional fractions are subtracted from the top layer
       beforehand in this function. An equal mass of deposition
       fractions is added to the top layer in order to keep the total
       layer mass constant. Subsequently, the distribution of the
       sediment to be moved to lower layers is determined and the
       remaining deposits are accomodated.

    #. Deposition is larger than the total mass in a layer.

       In this case a non-uniform distribution in the bed may also
       lead to negative values as the abundant fractions are reduced
       disproportionally as sediment is moved to lower layers to
       accomodate the deposits. This function fills the top layers
       entirely with fresh deposits and moves the existing sediment
       down such that the remaining deposits have a total mass less
       than the total bed layer mass. Only the remaining deposits are
       fed to the routine that moves sediment through the layers.

    Parameters
    ----------
    m : np.ndarray
        Sediment mass in bed (nx*ny, nl, nf)
    dm : np.ndarray
        Total sediment mass exchanged between layers (nx*ny, nf)
    pickup : np.ndarray
        Sediment pickup (nx*ny, nf)

    Returns
    -------
    np.ndarray
        Sediment mass in bed (nx*ny, nl, nf)
    np.ndarray
        Total sediment mass exchanged between layers (nx*ny, nf)
    np.ndarray
        Sediment pickup (nx*ny, nf)

    Note
    ----
    The situations handled in this function can also be prevented by
    reducing the time step, increasing the layer mass or increasing
    the adaptation time scale.

    '''

    nl = m.shape[1]
    nf = m.shape[2]

    ###
    ### case #1: deposition cells with some erosional fractions
    ###
    
    ix_dep = dm[:,0] > 0.
    
    # determine erosion and deposition fractions per cell
    ero =  np.maximum(0., pickup)
    dep = -np.minimum(0., pickup)

    # determine gross erosion
    erog = np.sum(ero, axis=1, keepdims=True).repeat(nf, axis=1)

    # determine net deposition cells with some erosional fractions
    ix = ix_dep & (erog[:,0] > 0)

    # remove erosional fractions from pickup and remove an equal mass
    # of accretive fractions from the pickup, adapt sediment exchange
    # mass and bed composition accordingly
    if np.any(ix):
        d = normalize(dep, axis=1)
        ddep = erog[ix,:] * d[ix,:]
        pickup[ix,:] = -dep[ix,:] + ddep
        dm[ix,:] = -np.sum(pickup[ix,:], axis=-1, keepdims=True).repeat(nf, axis=-1)
        m[ix,0,:] -= ero[ix,:] - ddep # FIXME: do not use deposition in normalization

    ###
    ### case #2: deposition cells with deposition larger than the mass present in the top layer
    ###

    mx = m[:,0,:].sum(axis=-1, keepdims=True)

    # determine deposition in terms of layer mass (round down)
    n = dm[:,:1] // mx

    # determine if deposition is larger than a sinle layer mass
    if np.any(n > 0):

        # determine distribution of deposition
        d = normalize(pickup, axis=1)

        # walk through layers from top to bottom
        for i in range(nl):

            ix = (n > i).flatten()
            if not np.any(ix):
                break

            # move all sediment below current layer down one layer
            m[ix,(i+1):,:] = m[ix,i:-1,:]

            # fill current layer with deposited sediment
            m[ix,i,:] = mx[ix,:].repeat(nf, axis=1) * d[ix,:]

            # remove deposited sediment from pickup
            pickup[ix,:] -= m[ix,i,:]

        # discard any remaining deposits at locations where all layers
        # are filled with fresh deposits
        ix = (dm[:,:1] > mx).flatten()
        if np.any(ix):
            pickup[ix,:] = 0.

        # recompute sediment exchange mass
        dm[ix,:] = -np.sum(pickup[ix,:], axis=-1, keepdims=True).repeat(nf, axis=-1)

    return m, dm, pickup


def mixtoplayer(s, p):
    '''Mix grain size distribution in top layer of the bed

    Simulates mixing of the top layers of the bed by wave action. The
    wave action is represented by a local wave height maximized by a
    maximum wave hieght over depth ratio ``gamma``. The mixing depth
    is a fraction of the local wave height indicated by
    ``facDOD``. The mixing depth is used to compute the number of bed
    layers that should be included in the mixing. The grain size
    distribution in these layers is then replaced by the average grain
    size distribution over these layers.

    Parameters
    ----------
    s : dict
        Spatial grids
    p : dict
        Model configuration parameters

    Returns
    -------
    dict
        Spatial grids

    '''

    if p['mixtoplayer']:
        
        # get model dimensions
        nl = p['nlayers']
        nf = p['nfractions']

        # compute depth of disturbence for each cell and repeat for each layer
        DOD = np.minimum(s['Hs'], (s['zs'] - s['zb']) * p['gamma']) * p['facDOD']
        DOD = DOD[:,:,np.newaxis].repeat(nl, axis=2)
        
        # determine what layers are above the depth of disturbance
        ix = (s['thlyr'].cumsum(axis=2) <= DOD) & (DOD > 0.)
        ix = ix[:,:,:,np.newaxis].repeat(nf, axis=3)
        
        # average mass over layers
        if np.any(ix):
            ix[:,:,0,:] = True # at least mix the top layer
            mass = s['mass'].copy()
            mass[~ix] = np.nan
            
            s['mass'][ix] = np.nanmean(mass, axis=2)[:,:,np.newaxis,:].repeat(nl, axis=2)[ix]
        
    return s<|MERGE_RESOLUTION|>--- conflicted
+++ resolved
@@ -112,42 +112,6 @@
     nl = p['nlayers']
     nf = p['nfractions']
 
-<<<<<<< HEAD
-    # get total erosion/deposition
-    pickup = s['pickup'].reshape((-1,nf))
-
-    # get sediment distribution in each cell
-    m = s['mass'].reshape((-1,nl,nf))
-    d = normalize(m, axis=2)
-    
-    # erosion
-    ero = np.maximum(0., pickup)
-    ero = np.sum(ero, axis=1, keepdims=True).repeat(nf, axis=1)
-
-    # deposition
-    dep = np.minimum(0., pickup)
-    dep = np.sum(dep, axis=1, keepdims=True).repeat(nf, axis=1)
-
-    # get erosion and deposition cells
-    ix_ero = ero[:,0] > 0.
-    ix_dep = dep[:,0] < 0.
-
-    # move mass upward through layers
-    m[ix_ero,0,:] -= pickup[ix_ero,:]
-    for i in range(1,nl):
-        m[ix_ero,i-1,:] += ero[ix_ero,:] * d[ix_ero,i,:]
-        m[ix_ero,i,  :] -= ero[ix_ero,:] * d[ix_ero,i,:]
-    m[ix_ero,-1,:] += ero[ix_ero,:] * makeiterable(p['grain_dist'])[np.newaxis,:].repeat(np.sum(ix_ero), axis=0)
-
-    # move mass downward through layers
-    for i in range(1,nl):
-        m[ix_dep,i-1,:] += dep[ix_dep,:] * d[ix_dep,i-1,:]
-        m[ix_dep,i,  :] -= dep[ix_dep,:] * d[ix_dep,i-1,:]
-    m[ix_dep,0,:] -= pickup[ix_dep,:]
-    m[ix_dep,-1,:] += dep[ix_dep,:] * d[ix_dep,-1,:]
-
-    # update mass
-=======
     # determine net erosion
     pickup = s['pickup'].reshape((-1,nf))
 
@@ -191,17 +155,11 @@
                                time=p['_time']))
         
     # reshape mass matrix
->>>>>>> 83d03386
     s['mass'] = m.reshape((ny+1,nx+1,nl,nf))
 
     # update bathy
     if p['bedupdate']:
-<<<<<<< HEAD
-        s['zb'] -= ero[:,0].reshape((ny+1,nx+1)) / (p['rhop'] * p['porosity'])
-        s['zb'] += dep[:,0].reshape((ny+1,nx+1)) / (p['rhop'] * p['porosity'])
-=======
         s['zb'] += dm[:,0].reshape((ny+1,nx+1)) / (p['rhop'] * p['porosity'])
->>>>>>> 83d03386
 
     return s
 
